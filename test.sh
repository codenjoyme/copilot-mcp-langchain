# then ask for API keys and update .env file
# we need to set LLM_PROVIDER
# and either
# AZURE_OPENAI_API_KEY
# AZURE_OPENAI_ENDPOINT
# or 
# OPENAI_API_KEY

####################################
### activate virtual environment ###
####################################
if [[ "$OSTYPE" == "msys" || "$OSTYPE" == "win32" || "$OSTYPE" == "cygwin" ]]; then    
    # Windows 
    . ./.virtualenv/Scripts/activate
else    
    # Linux/Unix 
    source ./.virtualenv/bin/activate
fi

############################################################
### to check connection to the OpenAI/Azure LLM provider ###
############################################################
python mcp_server/simple/query_openai.py 
python mcp_server/simple/query_azure.py 

############################################
### to test simple LangChain examples ###
############################################
python mcp_server/simple/rag.py
python mcp_server/simple/agent.py
python mcp_server/simple/structured_output.py
python mcp_server/simple/chain_of_thought.py
python mcp_server/simple/prompt_template.py 

##########################################
### to test MCP server with MCP client ###
##########################################
python mcp_server/test/server.py

##########################
### lng_get_tools_info ###
##########################
# it returns all available MCP tools and their descriptions
python -m mcp_server.run run lng_get_tools_info

#######################
### lng_count_words ###
#######################
# it counts words in the input text
# sample of how to run python function
python -m mcp_server.run run lng_count_words '{\"input_text\":\"Hello pirate!\"}'

#####################
### lng_llm_run_chain ###
#####################
# it runs a simple chain with the input text
# sample of how to run several python functions with langchain
python -m mcp_server.run run lng_llm_run_chain '{\"input_text\":\"Hello pirate!\"}'

######################
### lng_llm_agent_demo ###
######################
# it runs a simple agent demo with the input text
# sample of how to run several python functions with langchain in Agent mode
python -m mcp_server.run run lng_llm_agent_demo '{\"input_text\":\"Hello pirate!\",\"task\":\"Reverse this text and then capitalize it\"}'

#############################
### lng_llm_structured_output ###
#############################
# it formats the output in different formats
# possible output formats: json, xml, csv, yaml, pydantic

# json
python -m mcp_server.run run lng_llm_structured_output '{\"question\":\"Tell me more about Matrix\",\"output_format\":\"json\"}'

# xml
python -m mcp_server.run run lng_llm_structured_output '{\"question\":\"Tell me more about Matrix\",\"output_format\":\"xml\"}'

# csv
python -m mcp_server.run run lng_llm_structured_output '{\"question\":\"Tell me more about Matrix\",\"output_format\":\"csv\"}'

# yaml
python -m mcp_server.run run lng_llm_structured_output '{\"question\":\"Tell me more about Matrix\",\"output_format\":\"yaml\"}'

# pydantic
python -m mcp_server.run run lng_llm_structured_output '{\"question\":\"Tell me more about Matrix\",\"output_format\":\"pydantic\"}'

############################
### lng_llm_chain_of_thought ###
############################
# it runs a chain of thought with memory
# it allows to ask several questions in a row and remember the context
# demonstration of technique

# Run both questions in sequence within the same Python process to maintain memory
python -m mcp_server.run batch lng_llm_chain_of_thought '{\"question\":\"If John has 5 apples and he gives 2 to Mary, how many apples does John have left?\",\"session_id\":\"apple_problem\",\"new_session\":true}' lng_llm_chain_of_thought '{\"question\":\"If John then buys 3 more apples, how many does he have now?\",\"session_id\":\"apple_problem\",\"new_session\":false}'

############################################################
### lng_llm_prompt_template ###
###############################
# demonstration of unified prompt template management with file storage
# it allows to save prompt templates to files and then use them with different parameters
# lng_llm_prompt_template - unified tool with commands: save, use, list

# Save and use a template
python -m mcp_server.run run lng_llm_prompt_template '{\"command\":\"save\",\"template_name\":\"pirate_style\",\"template\":\"Tell me about {topic} in the style of {style}.\"}'
python -m mcp_server.run run lng_llm_prompt_template '{\"command\":\"use\",\"template_name\":\"pirate_style\",\"topic\":\"artificial intelligence\",\"style\":\"a pirate\"}'

###########################################
### lng_rag_add_data ### lng_rag_search ###
###########################################
# it adds data to the RAG system and then searches for it
# demonstration of RAG tools
# NOTE: RAG search now requires a prompt template to be created first

# Run three tools in sequence: create template, add data, then search
python -m mcp_server.run batch lng_llm_prompt_template '{\"command\":\"save\",\"template_name\":\"rag_default\",\"template\":\"Based on the following context:\\n\\n{context}\\n\\nAnswer this query: {query}\"}' lng_llm_rag_add_data '{\"input_text\":\"Hello pirate!\"}' lng_llm_rag_search '{\"query\":\"Pirate\",\"prompt_template\":\"rag_default\"}'

#################################################
### WinAPI tools testing (Windows automation) ###
#################################################

#################################
### lng_winapi_list_processes ###
#################################
# try to find processes with windows
python -m mcp_server.run run lng_winapi_list_processes '{\"filter\":\"chrome\",\"only_with_windows\":true}'

##############################
### lng_winapi_window_tree ###
##############################
# show window element tree structure
python -m mcp_server.run run lng_winapi_window_tree '{\"pid\":18672}'

#####################################
### lng_winapi_get_window_content ###
#####################################
# deep analysis of window content (structure mode)
python -m mcp_server.run run lng_winapi_get_window_content '{\"pid\":18672,\"mode\":\"structure\",\"max_depth\":3}'

# text extraction mode
python -m mcp_server.run run lng_winapi_get_window_content '{\"pid\":18672,\"mode\":\"text_only\",\"max_depth\":2}'

# interactive elements only
python -m mcp_server.run run lng_winapi_get_window_content '{\"pid\":18672,\"mode\":\"interactive\",\"max_depth\":4}'

# full analysis with specific element types
python -m mcp_server.run run lng_winapi_get_window_content '{\"pid\":18672,\"mode\":\"full\",\"element_types\":[\"Button\",\"Edit\",\"Text\"],\"max_depth\":2}'

##############################
### lng_winapi_send_hotkey ###
##############################
# single hotkey (Ctrl+T for new tab)
python -m mcp_server.run run lng_winapi_send_hotkey '{\"pid\":18672,\"hotkey\":\"^t\"}'

# system key (F12 for DevTools) - uses 'key' parameter instead of 'hotkey'
python -m mcp_server.run run lng_winapi_send_hotkey '{\"pid\":18672,\"key\":\"F12\"}'

# text input - uses 'text' parameter  
python -m mcp_server.run run lng_winapi_send_hotkey '{\"pid\":18672,\"text\":\"Hello Windows Automation!\"}'

##################################
### lng_winapi_clipboard_set   ###
### lng_winapi_clipboard_get   ###
##################################
# Set text to clipboard and then read it back
python -m mcp_server.run batch lng_winapi_clipboard_set '{\"text\":\"Hello clipboard! 🎉\"}' lng_winapi_clipboard_get '{}'

# Set complex Unicode text with multiple languages
python -m mcp_server.run run lng_winapi_clipboard_set '{\"text\":\"English + Русский + 中文 + Emojis: 🚀🌍✨\"}'

# Read current clipboard content
python -m mcp_server.run run lng_winapi_clipboard_get '{}'

# Set text with custom retry attempts for busy systems
python -m mcp_server.run run lng_winapi_clipboard_set '{\"text\":\"Test with retries\",\"timeout_attempts\":20}'

#####################
### lng_batch_run ###
#####################

# Simple clipboard copy pipeline
python -m mcp_server.run run lng_batch_run '{\"pipeline\": [{\"tool\": \"lng_winapi_clipboard_get\", \"params\": {}, \"output\": \"clipboard_text\"}, {\"tool\": \"lng_winapi_clipboard_set\", \"params\": {\"text\": \"${clipboard_text.content}\"}}], \"final_result\": \"ok\"}'

# Process clipboard text with property access
python -m mcp_server.run run lng_batch_run '{\"pipeline\": [{\"tool\": \"lng_winapi_clipboard_get\", \"params\": {}, \"output\": \"clipboard_text\"}, {\"tool\": \"lng_winapi_clipboard_set\", \"params\": {\"text\": \"Processed: ${clipboard_text.content}\"}}], \"final_result\": \"${clipboard_text.success}\"}'

# Count words in clipboard and set result back
python -m mcp_server.run run lng_batch_run '{\"pipeline\": [{\"tool\": \"lng_winapi_clipboard_get\", \"params\": {}, \"output\": \"clipboard_text\"}, {\"tool\": \"lng_count_words\", \"params\": {\"input_text\": \"${clipboard_text.content}\"}, \"output\": \"word_count\"}, {\"tool\": \"lng_winapi_clipboard_set\", \"params\": {\"text\": \"Word count: ${word_count}\"}}], \"final_result\": \"completed\"}'

#########################
### lng_webhook_server ###
#########################
# Universal webhook server constructor with pipeline integration

# List existing webhooks
python -m mcp_server.run run lng_webhook_server '{\"operation\":\"list\"}'

# Create simple webhook
python -m mcp_server.run run lng_webhook_server '{\"operation\":\"start\",\"name\":\"simple-test\",\"port\":8080,\"path\":\"/test\",\"response\":{\"status\":200,\"body\":{\"message\":\"Hello ${webhook.body.user}!\",\"timestamp\":\"${webhook.timestamp}\"}}}'

# Create webhook with pipeline (word counting)
python -m mcp_server.run run lng_webhook_server '{\"operation\":\"start\",\"name\":\"word-counter\",\"port\":8081,\"path\":\"/count\",\"pipeline\":[{\"tool\":\"lng_count_words\",\"params\":{\"input_text\":\"${webhook.body.message}\"},\"output\":\"stats\"}],\"response\":{\"body\":{\"word_count\":\"${stats.wordCount}\",\"original\":\"${webhook.body.message}\"}}}'

# Test webhook with HTTP request
python -m mcp_server.run run lng_webhook_server '{\"operation\":\"test\",\"name\":\"simple-test\",\"test_data\":{\"user\":\"tester\",\"message\":\"Hello webhook!\"}}'

# Test pipeline webhook
python -m mcp_server.run run lng_webhook_server '{\"operation\":\"test\",\"name\":\"word-counter\",\"test_data\":{\"message\":\"This is a test message with several words\"}}'

# Create and test webhook in batch mode
python -m mcp_server.run batch lng_webhook_server '{\"operation\":\"start\",\"name\":\"batch-test\",\"port\":8082,\"path\":\"/batch\",\"response\":{\"body\":{\"success\":true,\"received\":\"${webhook.body}\"}}}' lng_webhook_server '{\"operation\":\"test\",\"name\":\"batch-test\",\"test_data\":{\"message\":\"batch test\"}}'

# Stop webhooks
python -m mcp_server.run run lng_webhook_server '{\"operation\":\"stop\",\"name\":\"simple-test\"}'
python -m mcp_server.run run lng_webhook_server '{\"operation\":\"stop\",\"name\":\"word-counter\"}'
python -m mcp_server.run run lng_webhook_server '{\"operation\":\"stop\",\"name\":\"batch-test\"}'

# Universal test suite (comprehensive testing)
cd mcp_server/tools/lng_webhook_server/stuff && python test_webhook_universal.py && cd ../../../../

<<<<<<< HEAD
######################
### lng_javascript ###
######################
# JavaScript function management and execution with PyMiniRacer

# List all saved JavaScript functions (initially empty)
python -m mcp_server.run run lng_javascript '{\"command\": \"list\"}'

# Save a simple greeting function
python -m mcp_server.run run lng_javascript '{\"command\": \"add\", \"function_name\": \"greet\", \"function_code\": \"function greet(params) { return \\\"Hello, \\\" + params; }\"}'

# Save a mathematical calculation function
python -m mcp_server.run run lng_javascript '{\"command\": \"add\", \"function_name\": \"calculateSum\", \"function_code\": \"function calculateSum(params) { return params.a + params.b; }\"}'

# Save a complex calculation function with destructuring and array methods
python -m mcp_server.run run lng_javascript '{\"command\": \"add\", \"function_name\": \"complexCalc\", \"function_code\": \"function complexCalc(params) { const { numbers, operation } = params; if (operation === \\\"sum\\\") return numbers.reduce((a, b) => a + b, 0); if (operation === \\\"product\\\") return numbers.reduce((a, b) => a * b, 1); return \\\"Invalid operation\\\"; }\"}'

# List all saved functions after adding them
python -m mcp_server.run run lng_javascript '{\"command\": \"list\"}'

# Execute greeting function with string parameter
python -m mcp_server.run run lng_javascript '{\"command\": \"execute\", \"function_name\": \"greet\", \"parameters\": \"World\"}'

# Execute sum function with JSON parameters
python -m mcp_server.run run lng_javascript '{\"command\": \"execute\", \"function_name\": \"calculateSum\", \"parameters\": \"{\\\"a\\\": 5, \\\"b\\\": 3}\"}'

# Execute complex function with array sum operation
python -m mcp_server.run run lng_javascript '{\"command\": \"execute\", \"function_name\": \"complexCalc\", \"parameters\": \"{\\\"numbers\\\": [1, 2, 3, 4], \\\"operation\\\": \\\"sum\\\"}\"}'

# Execute complex function with array product operation
python -m mcp_server.run run lng_javascript '{\"command\": \"execute\", \"function_name\": \"complexCalc\", \"parameters\": \"{\\\"numbers\\\": [2, 3, 4], \\\"operation\\\": \\\"product\\\"}\"}'

# Test error handling - trying to execute non-existent function
python -m mcp_server.run run lng_javascript '{\"command\": \"execute\", \"function_name\": \"nonexistent\", \"parameters\": \"test\"}'

# Test error handling - trying to add arrow function (should fail)
python -m mcp_server.run run lng_javascript '{\"command\": \"add\", \"function_name\": \"arrowTest\", \"function_code\": \"const arrowTest = () => { return 1; }\"}'
=======
#########################
### lng_json_to_csv ###
#########################
# JSON to CSV/Markdown converter with pandas support

# Simple JSON object to CSV
python -m mcp_server.run run lng_json_to_csv '{\"json_data\":\"[{\\\"field\\\":\\\"value1\\\"}]\"}'

# Simple JSON object to Markdown
python -m mcp_server.run run lng_json_to_csv '{\"json_data\":\"[{\\\"field\\\":\\\"value1\\\"}]\",\"format\":\"markdown\"}'

# Multiple objects with different fields
python -m mcp_server.run run lng_json_to_csv '{\"json_data\":\"[{\\\"name\\\":\\\"John\\\",\\\"age\\\":30},{\\\"name\\\":\\\"Jane\\\",\\\"city\\\":\\\"NYC\\\"}]\"}'

# Array handling example
python -m mcp_server.run run lng_json_to_csv '{\"json_data\":\"[{\\\"field\\\":\\\"value1\\\",\\\"array\\\":[\\\"item1\\\",\\\"item2\\\"]},{\\\"field\\\":\\\"value2\\\",\\\"array\\\":[\\\"item3\\\",\\\"item4\\\"]}]\"}'

# Nested object example
python -m mcp_server.run run lng_json_to_csv '{\"json_data\":\"[{\\\"user\\\":{\\\"name\\\":\\\"John\\\",\\\"age\\\":30},\\\"settings\\\":{\\\"theme\\\":\\\"dark\\\"}}]\"}'

# Character escaping example
python -m mcp_server.run run lng_json_to_csv '{\"json_data\":\"[{\\\"field\\\":\\\"value,with,commas\\\"}]\"}'

# Custom delimiter example 
python -m mcp_server.run run lng_json_to_csv '{\"json_data\":\"[{\\\"field1\\\":\\\"value1\\\",\\\"field2\\\":\\\"value2\\\"}]\",\"column_delimiter\":\"|\"}'

# Complex real-world example (GitHub Copilot analytics style)
python -m mcp_server.run run lng_json_to_csv '{\"json_data\":\"[{\\\"date\\\":\\\"2025-01-01\\\",\\\"users\\\":5,\\\"metrics\\\":{\\\"active\\\":3,\\\"engaged\\\":2},\\\"languages\\\":[{\\\"name\\\":\\\"java\\\",\\\"count\\\":10},{\\\"name\\\":\\\"python\\\",\\\"count\\\":5}]}]\"}'

# Test tool functionality
cd mcp_server/tools/lng_json_to_csv/stuff && python test_runner.py && cd ../../../../
>>>>>>> 066aff4f

########################
### clean all caches ###
########################
Get-ChildItem -Path . -Include __pycache__ -Recurse -Force | Remove-Item -Recurse -Force<|MERGE_RESOLUTION|>--- conflicted
+++ resolved
@@ -219,7 +219,6 @@
 # Universal test suite (comprehensive testing)
 cd mcp_server/tools/lng_webhook_server/stuff && python test_webhook_universal.py && cd ../../../../
 
-<<<<<<< HEAD
 ######################
 ### lng_javascript ###
 ######################
@@ -257,7 +256,7 @@
 
 # Test error handling - trying to add arrow function (should fail)
 python -m mcp_server.run run lng_javascript '{\"command\": \"add\", \"function_name\": \"arrowTest\", \"function_code\": \"const arrowTest = () => { return 1; }\"}'
-=======
+
 #########################
 ### lng_json_to_csv ###
 #########################
@@ -289,7 +288,6 @@
 
 # Test tool functionality
 cd mcp_server/tools/lng_json_to_csv/stuff && python test_runner.py && cd ../../../../
->>>>>>> 066aff4f
 
 ########################
 ### clean all caches ###
